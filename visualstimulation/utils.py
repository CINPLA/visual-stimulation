import os
import quantities as pq
import exdir
import numpy as np
import neo


def generate_gradiently_weighed_data(data, weight_start=1, weight_end=0.6):
    '''
    Creates weighed data using gradients from weight_start to weight_end.
    Example:
    In:
    Weight
    ([1.        , 0.94444444, 0.88888889, 0.83333333, 0.77777778,
       0.72222222, 0.66666667, 0.61111111, 0.55555556, 0.5       ])
    Data
    [2, 5, 7, 4, 8, 10, 3, 7, 3, 5]

    Out: Data * weight
    Parameters
    ----------
    data : numpy.array
        0D data
    weight_start : int, float
        Initial weight
    weight_end : int, float
        Last weight
    Returns
    ------
    out : numpy.array
    Weighed data
    '''

    weights = np.linspace(weight_start, weight_end, len(data))
<<<<<<< HEAD
    if isinstance(data, type(np.empty(0))):
        weighed_data = data * weights
=======
    if isinstance(data, np.array):
        if hasattr(data, 'units'):
            weighed_data = data.magnitude * weights * data.units
        else:
            weighed_data = data.magnitude * weights
>>>>>>> ca3ab30e
    else:
        msg = "Data is invalid type, it is {}, and not numpy.array".format(type(data))
        raise(AttributeError(msg))
    return weighed_data


def make_stimulus_off_epoch(epo, include_boundary=False):
    '''
    Creates a neo.Epoch of off periods.
    Parameters
    ----------
    epo : neo.Epoch
        stimulus epoch
    include_boundary :
        add 0 to be first off period
    Returns
    ------
    out : neo.Epoch
    '''

    from neo.core import Epoch
    times = epo.times[:-1] + epo.durations[:-1]
    durations = epo.times[1:] - times
    if(include_boundary):
        times = np.append([0], times)*pq.s
        durations = np.append(epo.times[0], durations)*pq.s

    off_epoch = Epoch(labels=[None]*len(times),
                      durations=durations,
                      times=times)

    return off_epoch


def make_orientation_trials(trials, unit=pq.deg):
    """
    Makes trials based on stimulus orientation
    Parameters
    ----------
    trials : neo.SpikeTrains
        list of spike trains where orientation is given as
        annotation 'orient' (quantity scalar) on each spike train.
    unit : Quantity, optional
        scaling unit (default is degree) used for orients
        used as keys in dictionary.
    Returns
    -------
    trials : collections.OrderedDict
        OrderedDict with orients as keys and trials as values.
    """
    from collections import defaultdict, OrderedDict
    from .helper import convert_quantity_scalar_to_string, rescale_orients, convert_string_to_quantity_scalar
    sorted_trials = defaultdict(list)
    rescale_orients(trials, unit)

    for trial in trials:
        orient = trial.annotations["orient"]
        key = convert_quantity_scalar_to_string(orient)
        sorted_trials[key].append(trial)

    return OrderedDict(sorted(sorted_trials.items(),
                              key=lambda x: convert_string_to_quantity_scalar(x[0]).magnitude))


def add_orientation_to_trials(trials, orients):
    """
    Adds annotation 'orient' to trials
    Parameters
    ----------
    trials : list of neo.SpikeTrains
    orients : quantity array
        orientation array
    """
    assert len(trials) == len(orients)
    for trial, orient in zip(trials, orients):
        trial.annotations["orient"] = orient


def generate_grating_stimulus_group(exdir_path, data, timestamps, mode="None"):
    '''
    Generates grating exdir group with timestamp dataset and
    data (eg. orientation) dataset.
    Parameters
    ----------
    exdir_path : string
            Path to exdir file
    data : array_like
        array with grating data (eg. orientation)
    timestamps : array_like
    mode: string, optional
        describes grating data
    '''
    exdir_file = exdir.File(exdir_path, plugins=[exdir.plugins.quantities])
    stimulus = exdir_file.require_group("stimulus")
    presentation = stimulus.require_group("presentation")
    visual = presentation.require_group("visual")

    grating = visual.require_group("grating")
    grating.require_dataset("timestamps", data=timestamps)
    dset = grating.require_dataset("data", data=data)
    dset.attrs["mode"] = mode


def generate_blank_group(exdir_path, timestamps):
    '''
    Generates blank exdir group with timestamp dataset
    Parameters
    ----------
    exdir_path : string
            Path to exdir file
    timestamps : array_like
    '''
    exdir_file = exdir.File(exdir_path, plugins=[exdir.plugins.quantities])
    stimulus = exdir_file.require_group("stimulus")
    presentation = stimulus.require_group("presentation")
    visual = presentation.require_group("visual")

    blank = visual.require_group("blank")
    blank.require_dataset("timestamps", data=timestamps)


def generate_key_event_group(exdir_path, keys, timestamps):
    '''
    Generates key press exdir group with timestamp
    dataset and key dataset.
    Parameters
    ----------
    exdir_path : string
            Path to exdir file
    keys : array_like
        array with pressed keys
    timestamps : array_like
    '''
    exdir_file = exdir.File(exdir_path, plugins=[exdir.plugins.quantities])
    stimulus = exdir_file.require_group("stimulus")
    presentation = stimulus.require_group("presentation")
    key_press = presentation.require_group("key_press")

    key_press.require_dataset("timestamps", data=timestamps)
    key_press.require_dataset("keys", data=keys)


def generate_grating_stimulus_epoch(exdir_path, timestamps, durations, data):
    '''
    Generates visual stimulus epoch exdir group with timestamps
    and duration.
    Parameters
    ----------
    exdir_path : string
            Path to exdir file
    timestamps : array_like
    durations : array_like
    '''
    exdir_file = exdir.File(exdir_path, plugins=[exdir.plugins.quantities])
    epochs = exdir_file.require_group("epochs")
    stim_epoch = epochs.require_group("visual_stimulus")
    stim_epoch.attrs["type"] = "visual_stimulus"
    times = stim_epoch.require_dataset('timestamps', data=timestamps)
    times.attrs['num_samples'] = len(timestamps)
    durations = stim_epoch.require_dataset('durations', data=durations)
    durations.attrs['num_samples'] = len(durations)
    data = stim_epoch.require_dataset('data', data=data)
    data.attrs['num_samples'] = len(data)


def make_spiketrain_trials(spike_train, epoch, t_start=None, t_stop=None,
                           dim=None):
    '''
    Makes trials based on an Epoch and given temporal bound
    Parameters
    ----------
    spike_train : neo.SpikeTrain, neo.Unit, numpy.array, quantities.Quantity
    epoch : neo.Epoch
    t_start : quantities.Quantity
        time before epochs, default is 0 s
    t_stop : quantities.Quantity
        time after epochs default is duration of epoch
    dim : str
        if spike_train is numpy.array, the unit must be provided, e.g. "s"

    Returns
    -------
    out : list of neo.SpikeTrains
    '''

    if isinstance(spike_train, neo.Unit):
        sptr = []
        dim = unit.spiketrains[0].times.dimensionality
        unit = unit.spiketrains[0].times.units
        for st in unit.spiketrains:
            sptr.append(spike_train.rescale(dim).magnitude)
        sptr = np.sort(sptr) * unit
    elif isinstance(spike_train, neo.SpikeTrain):
        sptr = spike_train.times
        dim = sptr.dimensionality
        unit = sptr.units
    elif isinstance(spike_train, pq.Quantity):
        assert is_quantities(spike_train, 'vector')
        sptr = spike_train
        dim = sptr.dimensionality
        unit = sptr.units
    elif isinstance(spike_train, np.array):
        sptr = spike_train * pq.Quantity(1, unit)
        dim = sptr.dimensionality
        unit = sptr.units
    else:
        raise TypeError('Expected (neo.Unit, neo.SpikeTrain, ' +
                        'quantities.Quantity, numpy.array), got "' +
                        str(type(spike_train)) + '"')

    from neo.core import SpikeTrain
    if t_start is None:
        t_start = 0 * unit
    if t_start.ndim == 0:
        t_starts = t_start * np.ones(len(epoch.times))
    else:
        t_starts = t_start
        assert len(epoch.times) == len(t_starts), 'epoch.times and t_starts have different size'
    if t_stop is None:
        t_stop = epoch.durations
    if t_stop.ndim == 0:
        t_stops = t_stop * np.ones(len(epoch.times))
    else:
        t_stops = t_stop
        assert len(epoch.times) == len(t_stops), 'epoch.times and t_stops have different size'

    if not isinstance(epoch, neo.Epoch):
        raise TypeError('Expected "neo.Epoch" got "' + str(type(epoch)) + '"')

    trials = []
    for j, t in enumerate(epoch.times.rescale(dim)):
        t_start = t_starts[j].rescale(dim)
        t_stop = t_stops[j].rescale(dim)
        spikes = []
        for spike in sptr[(t+t_start < sptr) & (sptr < t+t_stop)]:
            spikes.append(spike-t)
        trials.append(SpikeTrain(times=spikes * unit,
                                 t_start=t_start,
                                 t_stop=t_stop))
    return trials


def make_stimulus_trials(chxs, stim_epoch):
    '''
    makes stimulus trials for every units (good) in each channel
    Parameters
    ----------
    chxs : list
        list of neo.core.ChannelIndex
    stim_epoch : neo.core.Epoch
        stimulus epoch
    Returns
    -------
    out : defaultdict(dict)
        trials[channel_index_name][unit_id] = list of spike_train trials.
    '''
    from collections import defaultdict
    stim_trials = defaultdict(dict)

    for chx in chxs:
        for un in chx.units:
            cluster_group = un.annotations.get('cluster_group') or 'noise'
            if cluster_group.lower() != "noise":
                sptr = un.spiketrains[0]
                trials = make_spiketrain_trials(epoch=stim_epoch,
                                                t_start=0 * pq.s,
                                                t_stop=stim_epoch.durations,
                                                spike_train=sptr)
                unit_id = un.annotations["cluster_id"]
                stim_trials[chx.name][unit_id] = trials

    # Add orientation value to each trial as annotation
    for chx in stim_trials.values():
        for trials in chx.values():
            add_orientation_to_trials(trials, stim_epoch.labels)

    return stim_trials


def get_epoch(epochs, epoch_type):
    '''
    Returns epoch with matching name
    Parameters
    ----------
    epochs : list
        list of neo.core.Epoch
    epoch_type : str
        epoch type (name)
    Returns
    -------
    out : neo.core.Epoch
    '''
    for epoch in epochs:
        if epoch_type == epoch.annotations.get("type", None):
            return epoch
    else:
        raise ValueError("epoch not found", epoch_type)


def get_lfp_signals(action):
    """
    Returns list with LFPs (analogsignals)
    Parameters
    ----------
    action : expipe.core.Action
    Returns
    -------
        stim_trials : list
            list of neo.core.AnalogSignal
    """
    from neo.io.exdirio import ExdirIO

    exdir_path = os.path.join(str(action._backend.path), "data/main.exdir")
    f = exdir.File(exdir_path, plugins=[exdir.plugins.quantities])

    io = ExdirIO(exdir_path)
    block = io.read_block()
    segment = block.segments[0]

    return segment.analogsignals


def get_stim_trials(action, time_offset=0*pq.ms):
    """
    Returns stimulus trials of the action
    Parameters
    ----------
    action : expipe.core.Action
    time_offset : Quantity scalar
        Time offset with respect to stimulus
        onset and offset.
    Returns
    -------
        stim_trials : defaultdict(dict)
            trials[channel_index_name][unit_id] = list of spike_train trials.
    """
    from neo.io.exdirio import ExdirIO

    exdir_path = os.path.join(str(action._backend.path), "data/main.exdir")
    f = exdir.File(exdir_path, plugins=[exdir.plugins.quantities])

    io = ExdirIO(exdir_path)
    block = io.read_block()
    segment = block.segments[0]

    stim_epoch = get_epoch(segment.epochs, "visual_stimulus")
    stim_trials = make_stimulus_trials(block.channel_indexes, stim_epoch)

    return stim_trials


def get_segment_sptrs(action):
    """
    Returns segment spike trains
    Parameters
    ----------
    action : expipe.core.Action
    Returns
    -------
        seg_sptrs : defaultdict(dict)
            seg_sptrs[channel_index_name][unit_id] = neo spike trains
    """
    from collections import defaultdict
    from neo.io.exdirio import ExdirIO

    seg_sptrs = defaultdict(dict)

    exdir_path = os.path.join(str(action._backend.path), "data/main.exdir")
    f = exdir.File(exdir_path, plugins=[exdir.plugins.quantities])

    # Read in neo:
    io = ExdirIO(exdir_path)
    block = io.read_block()
    segment = block.segments[0]

    for sptr in segment.spiketrains:
        if "UnitTimes" in sptr.annotations["exdir_path"]:
            ch_id, unit_id = sptr.annotations["exdir_path"].split("channel_group_")[-1].split("/UnitTimes/")
            ch_name = ("Channel group {}".format(ch_id))
            seg_sptrs[ch_name][int(unit_id)] = sptr

    return seg_sptrs


def get_unit_sptr(action, unit_id):
    """
    Returns unit spike train (neo.core.spiketrain)
    for unit with id unit_id in action.
    Parameters
    ----------
    actions : expipe.core.Action
    unit_id : str
        unit id
    Returns
    -------
        units_trials : neo.core.spiketrain.SpikeTrain
            Neo spike trains
    """
    channels = [{"ch": key, "units": value} for key, value in cell_module.items() if 'channel_group_' in key]

    seg_sptrs = get_segment_sptrs(action)
    sptr = []
    for ch in channels:
        ch_name = ("Channel group {}".format(ch["ch"].split("channel_group_")[-1]))

        for unit, unit_items in ch["units"].items():
            unit_name = int(unit.split("unit_")[-1])

            if unit_items["cell_id"] == unit_id:
                sptr.append(seg_sptrs[ch_name][unit_name])

    if not sptr:
        raise Exception("could not find unit {} in action {}".format(unit_id, action.id))
    elif len(sptr) > 1:
        warnings.warn("found multiple units with same unit id ({}) in action {}".format(unit_id,
                                                                                        action.id))

    return sptr[0]


def get_unit_trials(action, unit_id, time_offset=0*pq.ms):
    """
    Returns unit trials (list of spike trains)
    for unit with id unit_id in action.
    Parameters
    ----------
    actions : expipe.core.Action
    unit_id : str
        unit id
    time_offset : Quantity scalar
        Time offset with respect to stimulus
        onset and offset.
    Returns
    -------
        units_trials : list
            list of Neo spike trains
    """
    stim_trials = get_stim_trials(action, time_offset)

    channels = [{"ch": key, "units": value} for key, value in cell_module.items() if 'channel_group_' in key]

    trials = []
    for ch in channels:
        ch_name = ("Channel group {}".format(ch["ch"].split("channel_group_")[-1]))

        for unit, unit_items in ch["units"].items():
            unit_name = int(unit.split("unit_")[-1])

            if unit_items["cell_id"] == unit_id:
                trials.append(stim_trials[ch_name][unit_name])

    if not trials:
        raise Exception("could not find unit {} in action {}".format(unit_id, action.id))
    elif len(trials) > 1:
        warnings.warn("found multiple units with same unit id ({}) in action {}".format(unit_id, action.id))

    return trials[0]


def get_all_units_trials(actions, time_offset=0*pq.ms):
    """
    Organizes units in a dictionary with unit_id as key
    and a list with action trials as value.
    Parameters
    ----------
    actions : list
        list of expipe.core.Action
    Returns
    -------
        units_trials : dict
            dictionary units trials (see Notes)
    Notes
    -----
    The structure of the output is as follows:
        units_trials[<unit_id>][<action-id>] = list of spike_train trials.
    """
    units_trials = {}
    without_cell_module = []

    for action in actions:
        try:
            stim_trials = get_stim_trials(action, time_offset)
        except Exception:
            print("skipped action {}".format(action.id))
            continue
        channels = [{"ch": key, "units": value} for key, value in cell_module.items() if 'channel_group_' in key]

        for ch in channels:
            ch_name = ("Channel group {}".format(ch["ch"].split("channel_group_")[-1]))

            for unit, unit_items in ch["units"].items():
                unit_name = int(unit.split("unit_")[-1])
                unit_id = unit_items["cell_id"]

                try:
                    trials = stim_trials[ch_name][unit_name]
                except KeyError:
                    print("unit {} in channel {} with unit-id {} not found in action {}".format(unit_name,
                                                                                                ch_name,
                                                                                                unit_id,
                                                                                                action.id))
                    continue

                if unit_id not in units_trials:
                    units_trials[unit_id] = {}

                units_trials[unit_id][action.id] = trials

    if without_cell_module:
        warnings.warn("action without cell module were found: {}".format(without_cell_module))

    return units_trials<|MERGE_RESOLUTION|>--- conflicted
+++ resolved
@@ -32,16 +32,8 @@
     '''
 
     weights = np.linspace(weight_start, weight_end, len(data))
-<<<<<<< HEAD
     if isinstance(data, type(np.empty(0))):
         weighed_data = data * weights
-=======
-    if isinstance(data, np.array):
-        if hasattr(data, 'units'):
-            weighed_data = data.magnitude * weights * data.units
-        else:
-            weighed_data = data.magnitude * weights
->>>>>>> ca3ab30e
     else:
         msg = "Data is invalid type, it is {}, and not numpy.array".format(type(data))
         raise(AttributeError(msg))
